import numpy as np
import scipy as sp

from typing import List, Union

import scikit_tt.tensor_train as tt
from scikit_tt.tensor_train import TT
import scikit_tt.utils as utl
from scikit_tt.solvers import sle
import time as _time


def explicit_euler(operator: 'TT', 
                   initial_value: 'TT',
                   step_sizes: List[float], 
                   threshold: float=1e-12,
                   max_rank: int=50,
                   normalize: int=1,
                   progress: bool=True) -> List['TT']:
    """
    Explicit Euler method for linear differential equations in the TT format.

    Parameters
    ----------
    operator : TT
        TT operator of the differential equation

    initial_value : TT
        initial value of the differential equation

    step_sizes : list[float]
        step sizes for the application of the implicit Euler method

    threshold : float, optional
        threshold for reduced SVD decompositions, default is 1e-12

    max_rank : int, optional
        maximum rank of the solution, default is 50

    normalize : {0, 1, 2}, optional
        no normalization if 0, otherwise the solution is normalized in terms of Manhattan or Euclidean norm in each step

    progress : bool, optional
        whether to show the progress of the algorithm or not, default is True

    Returns
    -------
    list[TT]
        numerical solution of the differential equation
    """

    # return current time
    start_time = utl.progress('Running explicit Euler method', 0, show=progress)

    # define solution
    solution = [initial_value]

    # begin explicit Euler method
    # ---------------------------

    for i in range(len(step_sizes)):
        # compute next time step
        tt_tmp = (tt.eye(operator.row_dims) + step_sizes[i] * operator).dot(solution[i])

        # truncate ranks of the solution
        tt_tmp = tt_tmp.ortho(threshold=threshold, max_rank=max_rank)

        # normalize solution
        if normalize > 0:
            tt_tmp = (1 / tt_tmp.norm(p=normalize)) * tt_tmp

        # append solution
        solution.append(tt_tmp.copy())

        # print progress
        utl.progress('Running explicit Euler method', 100 * (i + 1) / len(step_sizes), show=progress,
                     cpu_time=_time.time() - start_time)

    return solution


def errors_expl_euler(operator: 'TT', solution: List['TT'], step_sizes: List[float]) -> List[float]:
    """
    Compute approximation errors of the explicit Euler method.

    Parameters
    ----------
    operator : TT
        TT operator of the differential equation

    solution : list[TT]
        approximate solution of the linear differential equation

    step_sizes : list[float]
        step sizes for the application of the implicit Euler method

    Returns
    -------
    list[float]
        approximation errors
    """

    # define errors
    errors = []

    # compute relative approximation errors
    for i in range(len(solution) - 1):
        errors.append(
            (solution[i + 1] - (tt.eye(operator.row_dims) + step_sizes[i] * operator).dot(solution[i])).norm() /
            solution[i].norm())

    return errors


<<<<<<< HEAD
def symmetric_euler(operator: 'TT', 
                    initial_value: 'TT',
                    step_sizes: List[float], 
                    previous_value: 'TT'=None,
                    threshold: float=1e-12,
                    max_rank: int=50,
                    normalize: int=1,
                    progress: bool=True) -> List['TT']:
    """
    Time-symmetrized explicit Euler ('second order differencing' in quantum mechanics) for linear differential
    equations in the TT format, see [1]_, [2]_.

    Parameters
    ----------
    operator : TT
        TT operator of the differential equation
    initial_value : TT
        initial value of the differential equation
    step_sizes : list[float]
        step sizes
    previous_value: TT, optional, default is None
        previous step for symmetric Euler; if not given one explicit Euler step is computed backwards in time
    threshold : float, optional
        threshold for reduced SVD decompositions, default is 1e-12
    max_rank : int, optional
        maximum rank of the solution, default is 50
    normalize : {0, 1, 2}, optional
        no normalization if 0, otherwise the solution is normalized in terms of Manhattan or Euclidean norm in each step
    progress : bool, optional
        whether to show the progress of the algorithm or not, default is True

    Returns
    -------
    list[TT]
        numerical solution of the differential equation

    References
    ----------
    .. [1] A. Askar, A. S. Cakmak, "Explicit integration method for the time-dependent Schrodinger equation for
           collision problems", J. Chem. Phys. 68, 2794, 1978
    .. [2] R. Kosloff, "Time-dependent quantum-mechanical methods for molecular dynamics", J. Phys. Chem. 92, 2087, 1988
    """

    # return current time
    start_time = utl.progress('Running time-symmetrized explicit Euler method', 0, show=progress)

    # initialize solution
    solution = [initial_value]

    # begin loop over time steps
    # --------------------------

    for i in range(len(step_sizes)):

        if i == 0: # initialize: one expl. Euler backwards in time if previous step is not given

            if previous_value==None:
                solution_prev = (tt.eye(operator.row_dims) - step_sizes[0]*operator).dot(solution[0])
            else:
                solution_prev = previous_value

            # normalize
            if normalize > 0:
                solution_prev = (1 / solution_prev.norm(p=normalize)) * solution_prev

            solution_prev = solution_prev.ortho(threshold=threshold, max_rank=max_rank)

        else:
            solution_prev = solution[i-1].copy()

        # compute next time step from current and previous time step
        tt_tmp = solution_prev + 2*step_sizes[i]*operator.dot(solution[i])

        # two-step Adams-Bashforth
        # tt_tmp = -0.5*step_sizes[i]*operator.dot(solution_prev) + (tt.eye(operator.row_dims)+1.5*step_sizes[i]*operator).dot(solution[i])

        # truncate ranks of the solution
        tt_tmp = tt_tmp.ortho(threshold=threshold, max_rank=max_rank)

        # normalize solution
        if normalize > 0:
            tt_tmp = (1 / tt_tmp.norm(p=normalize)) * tt_tmp

        # append solution
        solution.append(tt_tmp.copy())

        # print progress
        utl.progress('Running time-symmetrized explicit Euler method', 100 * (i + 1) / len(step_sizes), show=progress,
                     cpu_time=_time.time() - start_time)

    return solution
def fod(operator: 'TT', 
        initial_value: 'TT',
        step_sizes: List[float], 
        previous_value: 'TT'=None,
        threshold: float=1e-12,
        max_rank: int=50,
        normalize: int=1,
        progress: bool=True) -> List['TT']:
    """
    Fourth order differencing for linear differential equations in the TT format.

    Parameters
    ----------
    operator : TT
        TT operator of the differential equation

    initial_value : TT
        initial value of the differential equation

    step_sizes : list[float]
        step sizes

    previous_value: TT, optional, default is None
        previous step for symmetric Euler; if not given one explicit Euler step is computed backwards in time

    threshold : float, optional
        threshold for reduced SVD decompositions, default is 1e-12

    max_rank : int, optional
        maximum rank of the solution, default is 50

    normalize : {0, 1, 2}, optional
        no normalization if 0, otherwise the solution is normalized in terms of Manhattan or Euclidean norm in each step

    progress : bool, optional
        whether to show the progress of the algorithm or not, default is True

    Returns
    -------
    list[TT]
        numerical solution of the differential equation
    """

    # return current time
    start_time = utl.progress('Running fourth order differencing method', 0, show=progress)

    # initialize solution
    solution = [initial_value]

    # begin loop over time steps
    # --------------------------

    for i in range(len(step_sizes)):

        if i == 0: # initialize: one expl. Euler backwards in time if previous step is not given

            if previous_value==None:
                solution_prev = (tt.eye(operator.row_dims) - step_sizes[0]*operator).dot(solution[0])

            else:
                solution_prev = previous_value

            # normalize
            if normalize > 0:
                solution_prev = (1 / solution_prev.norm(p=normalize)) * solution_prev

            solution_prev = solution_prev.ortho(threshold=threshold, max_rank=max_rank)

        else:
            solution_prev = solution[i-1].copy()

        # compute next time step from current and previous time step
        tt_one   = operator.dot(solution[i]).ortho(threshold=threshold, max_rank=np.infty)
        tt_three = operator.dot(tt_one).ortho(threshold=threshold, max_rank=np.infty)
        tt_three = operator.dot(tt_three)
        tt_tmp   = solution_prev + 2*step_sizes[i]*tt_one + (1/3)*step_sizes[i]**3*tt_three

        # truncate ranks of the solution
        tt_tmp = tt_tmp.ortho(threshold=threshold, max_rank=max_rank)

        # normalize solution
        if normalize > 0:
            tt_tmp = (1 / tt_tmp.norm(p=normalize)) * tt_tmp

        # append solution
        solution.append(tt_tmp.copy())

        # print progress
        utl.progress('Running fourth order differencing method', 100 * (i + 1) / len(step_sizes), show=progress,
                     cpu_time=_time.time() - start_time)

    return solution


def hod(operator: 'TT', 
        initial_value: 'TT',
        step_size: float, 
        number_of_steps: int,
        order: int=2,
        previous_value: 'TT'=None,
        op_hod: 'TT'=None,
        threshold: float=1e-12,
        max_rank: int=50,
        normalize: int=1,
        progress: bool=True) -> List['TT']:
=======
def hod(operator, initial_value, step_size, number_of_steps, order=2, previous_value=None, op_hod=None, threshold=1e-12, max_rank=50, normalize=1, progress=True):
>>>>>>> b6826ebe
    """
    Higher-order differencing for linear differential equations in the TT format.

    Parameters
    ----------
    operator : TT
        TT operator of the differential equation (assuming operator = -iH with Hamiltonian H)

    initial_value : TT
        initial value of the differential equation

    step_size : float
        step size

    number_of_steps : int
        number of time steps

    order : int, optional
        order of the differncing scheme, must be even, default is 2

    previous_value: TT, optional, default is None
        previous step; if not given one explicit Euler half-step and afterwards one HOD half-step are computed backwards in time

    op_hod : TT, optional, default is None
        TT operator for the HOD scheme

    threshold : float, optional
        threshold for reduced SVD decompositions, default is 1e-12

    max_rank : int, optional
        maximum rank of the solution, default is 50

    normalize : {0, 1, 2}, optional
        no normalization if 0, otherwise the solution is normalized in terms of Manhattan or Euclidean norm in each step

    progress : bool, optional
        whether to show the progress of the algorithm or not, default is True

    Returns
    -------
    list[TT]
        numerical solution of the differential equation
    """

    # check if order is even, otherwise add 1
    if (order % 2) != 0:
        order = order + 1

    # return current time
    start_time = utl.progress('Running higher-order differencing method', 0, show=progress)

    # construct TT operator and orthonormalize
    if op_hod == None:
        op_hod = 2*step_size*operator.copy()
        op_tmp = operator.copy()

        for k in range(2,order//2+1):
            op_tmp = op_tmp.dot(operator).dot(operator)
            op_hod = op_hod + 2/np.math.factorial(2*k-1) * step_size**(2*k-1) * op_tmp

        op_hod = op_hod.ortho(threshold=threshold)

    # initialize solution
    solution = [initial_value]

    # begin loop over time steps
    # --------------------------

    for i in range(number_of_steps):

        if i == 0: # initialize: one expl. Euler and HOD half step backwards in time if previous step is not given

            if previous_value==None:
                op_first = step_size*operator.copy()
                op_tmp = operator.copy()

                for k in range(2,order//2+1):
                    op_tmp = op_tmp.dot(operator).dot(operator)
                    op_first = op_first + 2/np.math.factorial(2*k-1) * (step_size/2)**(2*k-1) * op_tmp

                op_first = op_first.ortho(threshold=threshold)

                # explicit Euler half step
                solution_prev = (tt.eye(operator.row_dims) - 0.5*step_size*operator).dot(solution[0])

                # HOD half step
                solution_prev = solution[i] - op_first.dot(solution_prev)

            else:

                solution_prev = previous_value

            # normalize
            if normalize > 0:
                solution_prev = (1 / solution_prev.norm(p=normalize)) * solution_prev

            solution_prev = solution_prev.ortho(threshold=threshold, max_rank=max_rank)

        else:
            solution_prev = solution[i-1].copy()

        # compute next time step from current and previous time step
        tt_tmp = solution_prev + op_hod.dot(solution[i])

        # truncate ranks of the solution
        tt_tmp = tt_tmp.ortho(threshold=threshold, max_rank=max_rank)

        # normalize solution
        if normalize > 0:
            tt_tmp = (1 / tt_tmp.norm(p=normalize)) * tt_tmp

        # append solution
        solution.append(tt_tmp.copy())

        # print progress
        utl.progress('Running higher-order differencing method', 100 * (i + 1) / number_of_steps, show=progress,
                     cpu_time=_time.time() - start_time)

    return solution


def implicit_euler(operator: 'TT', initial_value: 'TT', initial_guess: 'TT', 
                   step_sizes: List[float], repeats: int=1, 
                   tt_solver: str='als', threshold: float=1e-12,
                   max_rank=np.infty, micro_solver='solve', normalize=1, progress=True) -> List['TT']:
    """
    Implicit Euler method for linear differential equations in the TT format.

    Parameters
    ----------
    operator : TT
        TT operator of the differential equation

    initial_value : TT
        initial value of the differential equation
        
    initial_guess : TT
        initial guess for the first step
        
    step_sizes : list[float]
        step sizes for the application of the implicit Euler method
        
    repeats : int, optional
        number of repeats of the (M)ALS in each iteration step, default is 1
        
    tt_solver : string, optional
        algorithm for solving the systems of linear equations in the TT format, default is 'als'
        
    threshold : float, optional
        threshold for reduced SVD decompositions, default is 1e-12
        
    max_rank : int, optional
        maximum rank of the solution, default is infinity
        
    micro_solver : string, optional
        algorithm for obtaining the solutions of the micro systems, can be 'solve' or 'lu', default is 'solve'
        
    normalize : {0, 1, 2}, optional
        no normalization if 0, otherwise the solution is normalized in terms of Manhattan or Euclidean norm in each step
        
    progress : bool, optional
        whether to show the progress of the algorithm or not, default is True

    Returns
    -------
    list[TT]
        numerical solution of the differential equation
    """

    # return current time
    start_time = utl.progress('Running implicit Euler method', 0, show=progress)

    # define solution
    solution = [initial_value]

    # define temporary tensor train
    tt_tmp = initial_guess

    # begin implicit Euler method
    # ---------------------------

    for i in range(len(step_sizes)):

        # solve system of linear equations for current time step
        if tt_solver == 'als':
            tt_tmp = sle.als(tt.eye(operator.row_dims) - step_sizes[i] * operator, tt_tmp, solution[i],
                             solver=micro_solver, repeats=repeats)
        if tt_solver == 'mals':
            tt_tmp = sle.mals(tt.eye(operator.row_dims) - step_sizes[i] * operator, tt_tmp, solution[i],
                              solver=micro_solver, threshold=threshold, repeats=repeats, max_rank=max_rank)

        # normalize solution
        if normalize > 0:
            tt_tmp = (1 / tt_tmp.norm(p=normalize)) * tt_tmp

        # append solution
        solution.append(tt_tmp.copy())

        # print progress
        utl.progress('Running implicit Euler method', 100 * (i + 1) / len(step_sizes), show=progress,
                     cpu_time=_time.time() - start_time)

    return solution


def errors_impl_euler(operator: 'TT', solution: List['TT'], step_sizes: List[float]):
    """
    Compute approximation errors of the implicit Euler method.

    Parameters
    ----------
    operator : TT
        TT operator of the differential equation

    solution : list[TT]
        approximate solution of the linear differential equation

    step_sizes : list[float]
        step sizes for the application of the implicit Euler method

    Returns
    -------
    list[float]
        approximation errors
    """

    # define errors
    errors = []

    # compute relative approximation errors
    for i in range(len(solution) - 1):
        errors.append(
            ((tt.eye(operator.row_dims) - step_sizes[i] * operator).dot(solution[i + 1]) - solution[i]).norm() /
            solution[i].norm())

    return errors


def trapezoidal_rule(operator: 'TT', initial_value: 'TT', initial_guess: 'TT',
                     step_sizes: List[float], repeats: int=1, 
                     tt_solver: str='als', threshold=1e-12,
                     max_rank: int=np.infty, micro_solver: str='solve',
                     normalize: int=1, progress: bool=True) -> List['TT']:
    """
    Trapezoidal rule for linear differential equations in the TT format.

    Parameters
    ----------
    operator : TT
        TT operator of the differential equation

    initial_value : TT
        initial value of the differential equation
        
    initial_guess : TT
        initial guess for the first step

    step_sizes : list[float]
        step sizes for the application of the trapezoidal rule
        
    repeats : int, optional
        number of repeats of the (M)ALS in each iteration step, default is 1
        
    tt_solver : string, optional
        algorithm for solving the systems of linear equations in the TT format, default is 'als'
        
    threshold : float, optional
        threshold for reduced SVD decompositions, default is 1e-12
        
    max_rank : int, optional
        maximum rank of the solution, default is infinity
        
    micro_solver : string, optional
        algorithm for obtaining the solutions of the micro systems, can be 'solve' or 'lu', default is 'solve'
        
    normalize : {0, 1, 2}, optional
        no normalization if 0, otherwise the solution is normalized in terms of Manhattan or Euclidean norm in each step
        
    progress : bool, optional
        whether to show the progress of the algorithm or not, default is True

    Returns
    -------
    list[TT]
        numerical solution of the differential equation
    """

    # return current time
    start_time = utl.progress('Running trapezoidal rule', 0, show=progress)

    # define solution
    solution = [initial_value]

    # define temporary tensor train
    tt_tmp = initial_guess

    # begin trapezoidal rule
    # ----------------------

    for i in range(len(step_sizes)):

        # solve system of linear equations for current time step
        if tt_solver == 'als':
            tt_tmp = sle.als(tt.eye(operator.row_dims) - 0.5 * step_sizes[i] * operator, tt_tmp,
                             (tt.eye(operator.row_dims) + 0.5 * step_sizes[i] * operator).dot(solution[i]),
                             solver=micro_solver, repeats=repeats)
        if tt_solver == 'mals':
            tt_tmp = sle.mals(tt.eye(operator.row_dims) - 0.5 * step_sizes[i] * operator, tt_tmp,
                              (tt.eye(operator.row_dims) + 0.5 * step_sizes[i] * operator).dot(solution[i]),
                              solver=micro_solver, repeats=repeats, threshold=threshold, max_rank=max_rank)

        # normalize solution
        if normalize > 0:
            tt_tmp = (1 / tt_tmp.norm(p=normalize)) * tt_tmp

        # append solution
        solution.append(tt_tmp.copy())

        # print progress
        utl.progress('Running trapezoidal rule', 100 * (i + 1) / len(step_sizes), show=progress,
                     cpu_time=_time.time() - start_time)

    return solution


def errors_trapezoidal(operator: 'TT', solution: List['TT'], 
                       step_sizes: List[float]) -> List[float]:
    """
    Compute approximation errors of the trapezoidal rule.

    Parameters
    ----------
    operator : TT
        TT operator of the differential equation

    solution : list[TT]
        approximate solution of the linear differential equation

    step_sizes : list[float]
        step sizes for the application of the implicit Euler method

    Returns
    -------
    list[float]
        approximation errors
    """

    # define errors
    errors = []

    # compute relative approximation errors
    for i in range(len(solution) - 1):
        errors.append(((tt.eye(operator.row_dims) - 0.5 * step_sizes[i] * operator).dot(solution[i + 1]) -
                       (tt.eye(operator.row_dims) + 0.5 * step_sizes[i] * operator).dot(solution[i])).norm() /
                      ((tt.eye(operator.row_dims) + 0.5 * step_sizes[i] * operator).dot(solution[i])).norm())

    return errors


def adaptive_step_size(operator: 'TT', initial_value: 'TT', initial_guess: 'TT', 
                       time_end: float, step_size_first: float=1e-10, 
                       repeats: int=1, solver: str='solve',
                       error_tol: float=1e-1, closeness_tol: float=0.5,
                       step_size_min: float=1e-14, step_size_max: float=10, 
                       closeness_min: float=1e-3, factor_max: float=2, 
                       factor_safe: float=0.9, second_method:str ='two_step_Euler', 
                       normalize: int=1, progress: bool=True) -> List['TT']:
    """
    Adaptive step size method.

    Parameters
    ----------
    operator : TT
        TT operator of the differential equation

    initial_value : TT
        initial value of the differential equation

    initial_guess : TT
        initial guess for the first step

    time_end : float
        time point to which the ODE should be integrated

    step_size_first : float, optional
        first time step, default is 1e-10

    repeats : int, optional
        number of repeats of the ALS in each iteration step, default is 1

    solver : string, optional
        algorithm for obtaining the solutions of the micro systems, can be 'solve' or 'lu', default is 'solve'

    error_tol : float, optional
        tolerance for relative local error, default is 1e-1

    closeness_tol : float, optional
        tolerance for relative change in the closeness to the stationary distribution, default is 0.5

    step_size_min : float, optional
        minimum step size, default is 1e-14

    step_size_max : float, optional
        maximum step size, default is 10

    closeness_min : float, optional
        minimum closeness value, default is 1e-3

    factor_max : float, optional
        maximum factor for step size adaption, default is 2

    factor_safe : float, optional
        safety factor for step size adaption, default is 0.9

    second_method : {'two_step_Euler', 'trapezoidal_rule'}, optional
        which higher-order method should be used, can be 'two_step_Euler' or 'trapezoidal_rule', default is
        'two_step_Euler'

    normalize : {0, 1, 2}, optional
        no normalization if 0, otherwise the solution is normalized in terms of Manhattan or Euclidean norm in each step

    progress : bool, optional
        whether to show the progress of the algorithm or not, default is True

    Returns
    -------
    list[TT]
        numerical solution of the differential equation
    """

    # return current time
    start_time = utl.progress('Running adaptive step size method', 0, show=progress)

    # define solution
    solution = [initial_value]

    # define variable for integration
    t_2 = []

    # set closeness variables
    closeness_pre = (operator.dot(initial_value)).norm()

    # define tensor train for solving the systems of linear equations
    t_tmp = initial_guess

    # set time and step size
    time = 0
    time_steps = [0]
    step_size = step_size_first

    # begin integration
    # -----------------

    while (time < time_end) and (closeness_pre > closeness_min) and (step_size > step_size_min):

        # first method
        t_1 = sle.als(tt.eye(operator.row_dims) - step_size * operator, t_tmp.copy(), solution[-1], solver=solver,
                      repeats=repeats)
        t_1 = (1 / t_1.norm(p=1)) * t_1

        # second method
        if second_method == 'two_step_Euler':
            t_2 = sle.als(tt.eye(operator.row_dims) - 0.5 * step_size * operator, t_tmp.copy(), solution[-1],
                          solver=solver,
                          repeats=repeats)

            t_2 = sle.als(tt.eye(operator.row_dims) - 0.5 * step_size * operator, t_2.copy(), solution[-1],
                          solver=solver,
                          repeats=repeats)

        if second_method == 'trapezoidal_rule':
            t_2 = sle.als(tt.eye(operator.row_dims) - 0.5 * step_size * operator, t_tmp.copy(),
                          (tt.eye(operator.row_dims) + 0.5 * step_size * operator).dot(solution[-1]), solver=solver,
                          repeats=repeats)

        # normalize solution
        if normalize > 0:
            t_2 = (1 / t_2.norm(p=normalize)) * t_2

        # compute closeness to staionary distribution
        closeness = (operator.dot(t_1)).norm()

        # compute relative local error and closeness change
        local_error = (t_1 - t_2).norm() / t_1.norm()
        closeness_difference = (closeness - closeness_pre) / closeness_pre

        # compute factors for step size adaption
        factor_local     = error_tol / local_error
        factor_closeness = closeness_tol / np.abs(closeness_difference)

        # compute new step size
        step_size_new = np.amin([factor_max, factor_safe * factor_local, factor_safe * factor_closeness]) * step_size

        # accept or reject step
        if (factor_local > 1) and (factor_closeness > 1):
            time = np.min([time + step_size, time_end])
            step_size = np.amin([step_size_new, time_end - time, step_size_max])
            solution.append(t_2.copy())
            time_steps.append(time)
            t_tmp = t_1

            utl.progress('Running adaptive step size method', 100 * time / time_end, show=progress,
                         cpu_time=_time.time() - start_time)
            closeness_pre = closeness

        else:
            step_size = step_size_new

    return solution, time_steps

def lie_splitting(S : Union[np.ndarray, List[np.ndarray]],
                  L : Union[np.ndarray, List[np.ndarray]],
                  I : Union[np.ndarray, List[np.ndarray]],
                  M : Union[np.ndarray, List[np.ndarray]],
                  initial_value: 'TT', step_size: float, number_of_steps: int, 
                  threshold: float=1e-12, max_rank: int=50,
                  normalize: int=1, K: List[np.ndarray]=None) -> List['TT']:
    """
    Lie splitting for ODEs with non-periodic SLIM operators.

    Parameters
    ----------
    S : ndarray or list[ndarrays]
        single-site components of SLIM decomposition

    L : ndarray or list[ndarrays]
        left two-site components of SLIM decomposition

    I : ndarray or list[ndarrays]
        identity components of SLIM decomposition

    M : ndarray or list[ndarrays]
        right two-site components of SLIM decomposition

    initial_value : TT
        initial value of the differential equation

    step_size : float
        step size

    number_of_steps : int
        number of time steps

    threshold : float, optional
        threshold for reduced SVDs, default is 1e-12

    max_rank : int, optional
        maximum rank of the solution, default is 50

    normalize : {0, 1, 2}, optional
        no normalization if 0, otherwise the solution is normalized in terms of Manhattan or Euclidean norm in each step

    K : list[ndarrays], optional
        list of propagators

    Returns
    -------
    list[TT]
        numerical solution of the differential equation
    """

    # chain length
    order = initial_value.order

    # define solution list
    solution = []
    solution.append(initial_value)

    if K is None:
        K = __splitting_propagators(S, L, I, M, order, step_size, [1, 1])

    for i in range(number_of_steps):

        # copy previous solution for next step
        tmp = solution[i].copy()

        # Strang splitting
        tmp = __splitting_stage(K, np.arange(0,order,2), tmp, threshold, 2*max_rank)
        tmp = __splitting_stage(K, np.arange(1,order,2), tmp, threshold, 2*max_rank)
        tmp = tmp.ortho(threshold=threshold, max_rank=max_rank)

        # normalize solution
        if normalize > 0:
            tmp = (1 / tmp.norm(p=normalize)) * tmp

        # append solution
        solution.append(tmp.copy())

    return solution

def strang_splitting(S : Union[np.ndarray, List[np.ndarray]],                     
                     L : Union[np.ndarray, List[np.ndarray]],
                     I : Union[np.ndarray, List[np.ndarray]],
                     M : Union[np.ndarray, List[np.ndarray]],
                     initial_value: 'TT', step_size: float, number_of_steps: int, 
                     threshold: float=1e-12, max_rank: int=50,
                     normalize: int=0, K: List[np.ndarray]=None) -> List['TT']:

    """
    Strang splitting for ODEs with non-periodic SLIM operators.

    Parameters
    ----------
    S : ndarray or list[ndarrays]
        single-site components of SLIM decomposition

    L : ndarray or list[ndarrays]
        left two-site components of SLIM decomposition

    I : ndarray or list[ndarrays]
        identity components of SLIM decomposition

    M : ndarray or list[ndarrays]
        right two-site components of SLIM decomposition

    initial_value : TT
        initial value of the differential equation

    step_size : float
        step size

    number_of_steps : int
        number of time steps

    threshold : float, optional
        threshold for reduced SVDs, default is 1e-12

    max_rank : int, optional
        maximum rank of the solution, default is 50

    normalize : {0, 1, 2}, optional
        no normalization if 0, otherwise the solution is normalized in terms of Manhattan or Euclidean norm in each step

    K : list[ndarrays], optional
        list of propagators

    Returns
    -------
    list[TT]
        numerical solution of the differential equation
    """

    # chain length
    order = initial_value.order

    # define solution list
    solution = []
    solution.append(initial_value)

    if K is None:
        K = __splitting_propagators(S, L, I, M, order, step_size, [0.5, 1])

    for i in range(number_of_steps):

        # copy previous solution for next step
        tmp = solution[i].copy()

        # Strang splitting
        tmp = __splitting_stage(K, np.arange(0,order,2), tmp, threshold, 2*max_rank)
        tmp = __splitting_stage(K, np.arange(1,order,2), tmp, threshold, 2*max_rank)
        tmp = __splitting_stage(K, np.arange(0,order,2), tmp, threshold, 2*max_rank)
        tmp = tmp.ortho(threshold=threshold, max_rank=max_rank)

        # normalize solution
        if normalize > 0:
            tmp = (1 / tmp.norm(p=normalize)) * tmp

        # append solution
        solution.append(tmp.copy())

    return solution

def yoshida_splitting(S : Union[np.ndarray, List[np.ndarray]],
                      L : Union[np.ndarray, List[np.ndarray]],
                      I : Union[np.ndarray, List[np.ndarray]],
                      M : Union[np.ndarray, List[np.ndarray]],
                      initial_value: 'TT', step_size: float, number_of_steps: int, 
                      threshold: float=1e-12, max_rank: int=50,
                      normalize: int=0) -> List['TT']:
    """
    Yoshida splitting for ODEs with non-periodic SLIM operators.

    Parameters
    ----------
    S : ndarray or list[ndarrays]
        single-site components of SLIM decomposition

    L : ndarray or list[ndarrays]
        left two-site components of SLIM decomposition

    I : ndarray or list[ndarrays]
        identity components of SLIM decomposition

    M : ndarray or list[ndarrays]
        right two-site components of SLIM decomposition

    initial_value : TT
        initial value of the differential equation

    step_size : float
        step size

    number_of_steps : int
        number of time steps

    threshold : float, optional
        threshold for reduced SVDs, default is 1e-12

    max_rank : int, optional
        maximum rank of the solution, default is 50

    normalize : {0, 1, 2}, optional
        no normalization if 0, otherwise the solution is normalized in terms of Manhattan or Euclidean norm in each step

    Returns
    -------
    list[TT]
        numerical solution of the differential equation
    """

    # chain length
    order = initial_value.order

    # define solution list
    solution = []
    solution.append(initial_value)

    K1 = __splitting_propagators(S, L, I, M, order, step_size, [0.5*(1/(2-2**(1/3))), 1/(2-2**(1/3))])
    K2 = __splitting_propagators(S, L, I, M, order, step_size, [-0.5*(2**(1/3)/(2-2**(1/3))), -2**(1/3)/(2-2**(1/3))])

    for i in range(number_of_steps):

        # copy previous solution for next step
        tmp = solution[i].copy()

        # splitting
        tmp = __splitting_stage(K1, np.arange(0,order,2), tmp, threshold, 2*max_rank)
        tmp = __splitting_stage(K1, np.arange(1,order,2), tmp, threshold, 2*max_rank)
        tmp = __splitting_stage(K1, np.arange(0,order,2), tmp, threshold, 2*max_rank)
        #tmp = tmp.ortho(threshold=threshold, max_rank=max_rank)
        tmp = __splitting_stage(K2, np.arange(0,order,2), tmp, threshold, 2*max_rank)
        tmp = __splitting_stage(K2, np.arange(1,order,2), tmp, threshold, 2*max_rank)
        tmp = __splitting_stage(K2, np.arange(0,order,2), tmp, threshold, 2*max_rank)
        #tmp = tmp.ortho(threshold=threshold, max_rank=max_rank)
        tmp = __splitting_stage(K1, np.arange(0,order,2), tmp, threshold, 2*max_rank)
        tmp = __splitting_stage(K1, np.arange(1,order,2), tmp, threshold, 2*max_rank)
        tmp = __splitting_stage(K1, np.arange(0,order,2), tmp, threshold, 2*max_rank)
        tmp = tmp.ortho(threshold=threshold, max_rank=max_rank)

        # normalize solution
        if normalize > 0:
            tmp = (1 / tmp.norm(p=normalize)) * tmp

        # append solution
        solution.append(tmp.copy())

    return solution

def kahan_li_splitting(S : Union[np.ndarray, List[np.ndarray]],
                       L : Union[np.ndarray, List[np.ndarray]],
                       I : Union[np.ndarray, List[np.ndarray]],
                       M : Union[np.ndarray, List[np.ndarray]],
                       initial_value: 'TT', step_size: float, number_of_steps: int, 
                       threshold: float=1e-12, max_rank: int=50,
                       normalize: int=0) -> List['TT']:
    """
    Kahan-Li splitting for ODEs with non-periodic SLIM operators.

    Parameters
    ----------
    S : ndarray or list[ndarrays]
        single-site components of SLIM decomposition

    L : ndarray or list[ndarrays]
        left two-site components of SLIM decomposition

    I : ndarray or list[ndarrays]
        identity components of SLIM decomposition

    M : ndarray or list[ndarrays]
        right two-site components of SLIM decomposition

    initial_value : TT
        initial value of the differential equation

    step_size : float
        step size

    number_of_steps : int
        number of time steps

    threshold : float, optional
        threshold for reduced SVDs, default is 1e-12

    max_rank : int, optional
        maximum rank of the solution, default is 50

    normalize : {0, 1, 2}, optional
        no normalization if 0, otherwise the solution is normalized in terms of Manhattan or Euclidean norm in each step

    Returns
    -------
    list[TT]
        numerical solution of the differential equation
    """

    # chain length
    order = initial_value.order

    # define solution list
    solution = []
    solution.append(initial_value)

    K=[None]*9

    K[0] = __splitting_propagators(S, L, I, M, order, step_size, [ 0.5*0.13020248308889008087881763,  0.13020248308889008087881763])
    K[1] = __splitting_propagators(S, L, I, M, order, step_size, [ 0.5*0.56116298177510838456196441,  0.56116298177510838456196441])
    K[2] = __splitting_propagators(S, L, I, M, order, step_size, [-0.5*0.38947496264484728640807860, -0.38947496264484728640807860])
    K[3] = __splitting_propagators(S, L, I, M, order, step_size, [ 0.5*0.15884190655515560089621075,  0.15884190655515560089621075])
    K[4] = __splitting_propagators(S, L, I, M, order, step_size, [-0.5*0.39590389413323757733623154, -0.39590389413323757733623154])
    K[5] = __splitting_propagators(S, L, I, M, order, step_size, [ 0.5*0.18453964097831570709183254,  0.18453964097831570709183254])
    K[6] = __splitting_propagators(S, L, I, M, order, step_size, [ 0.5*0.25837438768632204729397911,  0.25837438768632204729397911])
    K[7] = __splitting_propagators(S, L, I, M, order, step_size, [ 0.5*0.29501172360931029887096624,  0.29501172360931029887096624])
    K[8] = __splitting_propagators(S, L, I, M, order, step_size, [-0.5*0.60550853383003451169892108, -0.60550853383003451169892108])

    for i in range(number_of_steps):

        # copy previous solution for next step
        tmp = solution[i].copy()

        # splitting
        for j in range(9):
            tmp = __splitting_stage(K[j], np.arange(0,order,2), tmp, threshold, 2*max_rank)
            tmp = __splitting_stage(K[j], np.arange(1,order,2), tmp, threshold, 2*max_rank)
            tmp = __splitting_stage(K[j], np.arange(0,order,2), tmp, threshold, 2*max_rank)
            #tmp = tmp.ortho(threshold=threshold, max_rank=max_rank)
        for j in range(7,-1,-1):
            tmp = __splitting_stage(K[j], np.arange(0,order,2), tmp, threshold, 2*max_rank)
            tmp = __splitting_stage(K[j], np.arange(1,order,2), tmp, threshold, 2*max_rank)
            tmp = __splitting_stage(K[j], np.arange(0,order,2), tmp, threshold, 2*max_rank)
            #tmp = tmp.ortho(threshold=threshold, max_rank=max_rank)
        tmp = tmp.ortho(threshold=threshold, max_rank=max_rank)

        # normalize solution
        if normalize > 0:
            tmp = (1 / tmp.norm(p=normalize)) * tmp

        # append solution
        solution.append(tmp.copy())

    return solution

def __splitting_propagators(S: Union[np.ndarray, List[np.ndarray]],
                            L: Union[np.ndarray, List[np.ndarray]],
                            I: Union[np.ndarray, List[np.ndarray]],
                            M: Union[np.ndarray, List[np.ndarray]],
                            order: int, step_size: float, coefficients: List[float]):

    if isinstance(S, list):

        # inhomogeneous case

        d = S[0].shape[0]
        K = [None] * order

        for i in range(order-1):

            if len(L[i].shape) == 2:
                L[i] = L[i][:,:,None]
                M[i+1] = M[i+1][None, :, :]

            K[i] = np.kron(S[i], I[i+1]) + np.einsum('ijk, klm -> iljm', L[i], M[i+1]).reshape([L[i].shape[0]*M[i+1].shape[1], L[i].shape[1]*M[i+1].shape[2]])
            

            if np.mod(i, 2) == 0:
                K[i] = sp.linalg.expm(K[i]*coefficients[0]*step_size)
            else:
                K[i] = sp.linalg.expm(K[i]*coefficients[1]*step_size)

        if np.mod(order-1, 2) == 0:
            K[-1] = sp.linalg.expm(S[-1]*coefficients[0]*step_size)
        else:
            K[-1] = sp.linalg.expm(S[-1]*coefficients[1]*step_size)

    else: 

        # homogeneous case

        d = S.shape[0]
        K = [None] * order

        if len(L.shape) == 2:
            L = L[:,:,None]
            M = M[None, :, :]

        K_hom = np.kron(S, I) + np.einsum('ijk, klm -> iljm', L, M).reshape([L.shape[0]*M.shape[1], L.shape[1]*M.shape[2]])

        for i in range(order-1):

            K[i] = K_hom.copy()

            if np.mod(i, 2) == 0:
                K[i] = sp.linalg.expm(K[i]*coefficients[0]*step_size)
            else:
                K[i] = sp.linalg.expm(K[i]*coefficients[1]*step_size)

        if np.mod(order-1, 2) == 0:
            K[-1] = sp.linalg.expm(S*coefficients[0]*step_size)
        else:
            K[-1] = sp.linalg.expm(S*coefficients[1]*step_size)

    return K


def __splitting_stage(K: Union[np.ndarray, List[np.ndarray]],
                      indices: np.ndarray, tmp, 
                      threshold: float, max_rank: int):

    for i in indices:

        if i<tmp.order-1:

            # contract cores
            tmp_vec = np.einsum('ijkl,lmno -> ijkmno', tmp.cores[i], tmp.cores[i+1]).reshape([tmp.ranks[i], tmp.row_dims[i]*tmp.row_dims[i+1], tmp.ranks[i+2]])
            tmp_vec = np.einsum('ijk, lj -> ilk', tmp_vec, K[i]).reshape([tmp.ranks[i]*tmp.row_dims[i], tmp.row_dims[i+1]*tmp.ranks[i+2]])

            # apply SVD in order to isolate modes
            u, s, v = utl.truncated_svd(tmp_vec, threshold=threshold, max_rank=max_rank)

            # update cores
            tmp.cores[i] = u.reshape([tmp.ranks[i], tmp.row_dims[i], 1, u.shape[1]])
            tmp.cores[i+1] = (np.dot(np.diag(s),v)).reshape([u.shape[1], tmp.row_dims[i+1], 1, tmp.ranks[i+2]])
            tmp.ranks[i+1] = u.shape[1]

        else:

            tmp.cores[-1] = np.einsum('ijkl, mj -> imkl', tmp.cores[-1], K[-1])

    return tmp<|MERGE_RESOLUTION|>--- conflicted
+++ resolved
@@ -110,193 +110,6 @@
             solution[i].norm())
 
     return errors
-
-
-<<<<<<< HEAD
-def symmetric_euler(operator: 'TT', 
-                    initial_value: 'TT',
-                    step_sizes: List[float], 
-                    previous_value: 'TT'=None,
-                    threshold: float=1e-12,
-                    max_rank: int=50,
-                    normalize: int=1,
-                    progress: bool=True) -> List['TT']:
-    """
-    Time-symmetrized explicit Euler ('second order differencing' in quantum mechanics) for linear differential
-    equations in the TT format, see [1]_, [2]_.
-
-    Parameters
-    ----------
-    operator : TT
-        TT operator of the differential equation
-    initial_value : TT
-        initial value of the differential equation
-    step_sizes : list[float]
-        step sizes
-    previous_value: TT, optional, default is None
-        previous step for symmetric Euler; if not given one explicit Euler step is computed backwards in time
-    threshold : float, optional
-        threshold for reduced SVD decompositions, default is 1e-12
-    max_rank : int, optional
-        maximum rank of the solution, default is 50
-    normalize : {0, 1, 2}, optional
-        no normalization if 0, otherwise the solution is normalized in terms of Manhattan or Euclidean norm in each step
-    progress : bool, optional
-        whether to show the progress of the algorithm or not, default is True
-
-    Returns
-    -------
-    list[TT]
-        numerical solution of the differential equation
-
-    References
-    ----------
-    .. [1] A. Askar, A. S. Cakmak, "Explicit integration method for the time-dependent Schrodinger equation for
-           collision problems", J. Chem. Phys. 68, 2794, 1978
-    .. [2] R. Kosloff, "Time-dependent quantum-mechanical methods for molecular dynamics", J. Phys. Chem. 92, 2087, 1988
-    """
-
-    # return current time
-    start_time = utl.progress('Running time-symmetrized explicit Euler method', 0, show=progress)
-
-    # initialize solution
-    solution = [initial_value]
-
-    # begin loop over time steps
-    # --------------------------
-
-    for i in range(len(step_sizes)):
-
-        if i == 0: # initialize: one expl. Euler backwards in time if previous step is not given
-
-            if previous_value==None:
-                solution_prev = (tt.eye(operator.row_dims) - step_sizes[0]*operator).dot(solution[0])
-            else:
-                solution_prev = previous_value
-
-            # normalize
-            if normalize > 0:
-                solution_prev = (1 / solution_prev.norm(p=normalize)) * solution_prev
-
-            solution_prev = solution_prev.ortho(threshold=threshold, max_rank=max_rank)
-
-        else:
-            solution_prev = solution[i-1].copy()
-
-        # compute next time step from current and previous time step
-        tt_tmp = solution_prev + 2*step_sizes[i]*operator.dot(solution[i])
-
-        # two-step Adams-Bashforth
-        # tt_tmp = -0.5*step_sizes[i]*operator.dot(solution_prev) + (tt.eye(operator.row_dims)+1.5*step_sizes[i]*operator).dot(solution[i])
-
-        # truncate ranks of the solution
-        tt_tmp = tt_tmp.ortho(threshold=threshold, max_rank=max_rank)
-
-        # normalize solution
-        if normalize > 0:
-            tt_tmp = (1 / tt_tmp.norm(p=normalize)) * tt_tmp
-
-        # append solution
-        solution.append(tt_tmp.copy())
-
-        # print progress
-        utl.progress('Running time-symmetrized explicit Euler method', 100 * (i + 1) / len(step_sizes), show=progress,
-                     cpu_time=_time.time() - start_time)
-
-    return solution
-def fod(operator: 'TT', 
-        initial_value: 'TT',
-        step_sizes: List[float], 
-        previous_value: 'TT'=None,
-        threshold: float=1e-12,
-        max_rank: int=50,
-        normalize: int=1,
-        progress: bool=True) -> List['TT']:
-    """
-    Fourth order differencing for linear differential equations in the TT format.
-
-    Parameters
-    ----------
-    operator : TT
-        TT operator of the differential equation
-
-    initial_value : TT
-        initial value of the differential equation
-
-    step_sizes : list[float]
-        step sizes
-
-    previous_value: TT, optional, default is None
-        previous step for symmetric Euler; if not given one explicit Euler step is computed backwards in time
-
-    threshold : float, optional
-        threshold for reduced SVD decompositions, default is 1e-12
-
-    max_rank : int, optional
-        maximum rank of the solution, default is 50
-
-    normalize : {0, 1, 2}, optional
-        no normalization if 0, otherwise the solution is normalized in terms of Manhattan or Euclidean norm in each step
-
-    progress : bool, optional
-        whether to show the progress of the algorithm or not, default is True
-
-    Returns
-    -------
-    list[TT]
-        numerical solution of the differential equation
-    """
-
-    # return current time
-    start_time = utl.progress('Running fourth order differencing method', 0, show=progress)
-
-    # initialize solution
-    solution = [initial_value]
-
-    # begin loop over time steps
-    # --------------------------
-
-    for i in range(len(step_sizes)):
-
-        if i == 0: # initialize: one expl. Euler backwards in time if previous step is not given
-
-            if previous_value==None:
-                solution_prev = (tt.eye(operator.row_dims) - step_sizes[0]*operator).dot(solution[0])
-
-            else:
-                solution_prev = previous_value
-
-            # normalize
-            if normalize > 0:
-                solution_prev = (1 / solution_prev.norm(p=normalize)) * solution_prev
-
-            solution_prev = solution_prev.ortho(threshold=threshold, max_rank=max_rank)
-
-        else:
-            solution_prev = solution[i-1].copy()
-
-        # compute next time step from current and previous time step
-        tt_one   = operator.dot(solution[i]).ortho(threshold=threshold, max_rank=np.infty)
-        tt_three = operator.dot(tt_one).ortho(threshold=threshold, max_rank=np.infty)
-        tt_three = operator.dot(tt_three)
-        tt_tmp   = solution_prev + 2*step_sizes[i]*tt_one + (1/3)*step_sizes[i]**3*tt_three
-
-        # truncate ranks of the solution
-        tt_tmp = tt_tmp.ortho(threshold=threshold, max_rank=max_rank)
-
-        # normalize solution
-        if normalize > 0:
-            tt_tmp = (1 / tt_tmp.norm(p=normalize)) * tt_tmp
-
-        # append solution
-        solution.append(tt_tmp.copy())
-
-        # print progress
-        utl.progress('Running fourth order differencing method', 100 * (i + 1) / len(step_sizes), show=progress,
-                     cpu_time=_time.time() - start_time)
-
-    return solution
-
 
 def hod(operator: 'TT', 
         initial_value: 'TT',
@@ -309,9 +122,6 @@
         max_rank: int=50,
         normalize: int=1,
         progress: bool=True) -> List['TT']:
-=======
-def hod(operator, initial_value, step_size, number_of_steps, order=2, previous_value=None, op_hod=None, threshold=1e-12, max_rank=50, normalize=1, progress=True):
->>>>>>> b6826ebe
     """
     Higher-order differencing for linear differential equations in the TT format.
 
